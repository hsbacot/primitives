--- conflicted
+++ resolved
@@ -1,34 +1,6 @@
 import * as React from 'react';
 import { useLayoutEffect } from './useLayoutEffect';
 
-<<<<<<< HEAD
-export function useDocumentRef(
-  forwardedRef: React.RefObject<Element | null | undefined>
-): React.MutableRefObject<Document> {
-  const ownerDocumentRef = React.useRef(getOwnerDocument(forwardedRef));
-  useLayoutEffect(() => {
-    if (forwardedRef.current instanceof Element) {
-      ownerDocumentRef.current = getOwnerDocument(forwardedRef);
-    }
-  });
-  return ownerDocumentRef;
-}
-
-export function getOwnerDocument(nodeRef: React.RefObject<Element | null | undefined>) {
-  return nodeRef.current?.ownerDocument || document;
-}
-
-export function getOwnerWindow(nodeRef: React.RefObject<Element | null | undefined>) {
-  return getOwnerDocument(nodeRef).defaultView || window;
-}
-
-export function getOwnerGlobals(nodeRef: React.RefObject<Element | null | undefined>) {
-  const doc = getOwnerDocument(nodeRef);
-  return {
-    doc,
-    win: doc.defaultView || window,
-  };
-=======
 /**
  * Get a reference to the global document object relative to a specific node ref
  * @param forwardedRef
@@ -38,10 +10,29 @@
 ): React.MutableRefObject<Document> {
   const ownerDocumentRef = React.useRef(typeof document !== 'undefined' ? document : undefined);
   useLayoutEffect(() => {
-    if (forwardedRef.current instanceof Element) {
-      ownerDocumentRef.current = forwardedRef.current.ownerDocument || document;
-    }
+    ownerDocumentRef.current = getOwnerDocument(forwardedRef);
   });
   return ownerDocumentRef as React.MutableRefObject<Document>;
->>>>>>> 1a017780
+}
+
+export function getOwnerDocument(nodeRef: React.RefObject<Element | null | undefined>) {
+  if (nodeRef.current instanceof Element) {
+    return nodeRef.current.ownerDocument || document;
+  }
+  return document;
+}
+
+export function getOwnerWindow(nodeRef: React.RefObject<Element | null | undefined>) {
+  if (nodeRef.current instanceof Element) {
+    return getOwnerDocument(nodeRef).defaultView || window;
+  }
+  return window;
+}
+
+export function getOwnerGlobals(nodeRef: React.RefObject<Element | null | undefined>) {
+  const doc = getOwnerDocument(nodeRef);
+  return {
+    doc,
+    win: doc.defaultView || window,
+  };
 }